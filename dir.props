﻿<?xml version="1.0" encoding="utf-8"?>
<Project ToolsVersion="12.0" DefaultTargets="Build" xmlns="http://schemas.microsoft.com/developer/msbuild/2003">
  <Import Condition="Exists('..\dir.props')" Project="..\dir.props" />

  <!-- We shipped assembly file version 4.6.x up until the end of rc3.  Version assembly as
        4.6.x to ensure compatability in Visual Studio for an in-place update. -->
  <PropertyGroup>
    <MajorVersion>4</MajorVersion>
    <MinorVersion>6</MinorVersion>
  </PropertyGroup>
  <!--
    $(OS) is set to Unix/Windows_NT. This comes from an environment variable on Windows and MSBuild on Unix.
  -->
  <PropertyGroup>
    <!-- Temp change to make OS X build behave as a Linux build -->
    <OsEnvironment Condition="'$(OsEnvironment)'=='' AND '$(OS)'=='OSX'">Unix</OsEnvironment>
    <OsEnvironment Condition="'$(OsEnvironment)'==''">$(OS)</OsEnvironment>
  </PropertyGroup>

  <PropertyGroup>
    <XunitPerfAnalysisPackageVersion>1.0.0-alpha-build0040</XunitPerfAnalysisPackageVersion>
  </PropertyGroup>

  <PropertyGroup>
    <InputOSGroup Condition="'$(InputOSGroup)'==''">$(OSEnvironment)</InputOSGroup>
  </PropertyGroup>

  <!-- Informs build tools to apply .NET Framework metadata if not a test project -->
  <PropertyGroup>
    <IsDotNetFrameworkProductAssembly>true</IsDotNetFrameworkProductAssembly>
  </PropertyGroup>

  <PropertyGroup>
    <BuildToolsTargets45 Condition="'$(OsEnvironment)'=='Windows_NT'">true</BuildToolsTargets45>
  </PropertyGroup>

  <!-- Common repo directories -->
  <PropertyGroup>
    <ProjectDir>$(MSBuildThisFileDirectory)</ProjectDir>
    <SourceDir>$(ProjectDir)src\</SourceDir>

    <!-- Output directories -->
    <BinDir Condition="'$(BinDir)'==''">$(ProjectDir)bin/</BinDir>
    <ObjDir Condition="'$(ObjDir)'==''">$(BinDir)obj/</ObjDir>
    <BaseIntermediateOutputPath Condition="'$(BaseIntermediateOutputPath)'==''">$(ObjDir)</BaseIntermediateOutputPath>
    <TestWorkingDir Condition="'$(TestWorkingDir)'==''">$(BinDir)tests/</TestWorkingDir>
    <PackageOutputRoot Condition="'$(PackageOutputRoot)'=='' and '$(NonShippingPackage)' == 'true'">$(BinDir)packages_noship/</PackageOutputRoot>
    <PackageOutputRoot Condition="'$(PackageOutputRoot)'==''">$(BinDir)packages/</PackageOutputRoot>

    <!-- Input Directories -->
    <PackagesDir Condition="'$(PackagesDir)'==''">$(ProjectDir)packages/</PackagesDir>
    <ToolsDir Condition="'$(UseToolRuntimeForToolsDir)'=='true'">$(ToolRuntimePath)</ToolsDir>
    <ToolsDir Condition="'$(ToolsDir)'==''">$(ProjectDir)Tools/</ToolsDir>
    <ToolRuntimePath Condition="'$(ToolRuntimePath)'==''">$(ToolsDir)</ToolRuntimePath>
  </PropertyGroup>

  <Import Project="$(ToolRuntimePath)BuildVersion.targets" Condition="Exists('$(ToolRuntimePath)BuildVersion.targets')" />

  <PropertyGroup>
    <GenFacadesArgs>-ignoreBuildAndRevisionMismatch</GenFacadesArgs>
  </PropertyGroup>

  <!-- Import Build tools common props file where repo-independent properties are found -->
  <Import Project="$(ToolsDir)Build.Common.props" Condition="Exists('$(ToolsDir)Build.Common.props')" />

  <!-- Enable the analyzers for this repo -->
  <PropertyGroup>
    <EnableDotnetAnalyzers Condition="'$(EnableDotnetAnalyzers)'==''">true</EnableDotnetAnalyzers>
  </PropertyGroup>

  <!-- Provides package dependency version properties and verification/auto-upgrade configuration -->
  <Import Project="$(MSBuildThisFileDirectory)dependencies.props" />

<<<<<<< HEAD
=======
  <!-- Explicitly setting 
       - SupportsUWP to true when TargetGroup is uap101*. This will enable the correct pinvoke checker to be picked 
       - BlockReflectionAttribute to true. This will enable injecting BlockReflectionAttribute.cs into the compile target.
       TODO: Both of these properties are being set in buildtools targets, however they need to be updated to reflect uap101 changes.
  -->
  <PropertyGroup Condition="'$(TargetGroup)' == 'uap101' or '$(TargetGroup)' == 'uap101aot'">
    <SupportsUWP>true</SupportsUWP>
    <BlockReflectionAttribute>true</BlockReflectionAttribute>
  </PropertyGroup>

  <Import Project="$(MSBuildThisFileDirectory)pkg/ExternalPackages/versions.props" Condition="Exists('$(MSBuildThisFileDirectory)pkg/ExternalPackages/versions.props')" />

>>>>>>> 5f43b863
  <!-- Import packaging props -->
  <Import Project="$(MSBuildThisFileDirectory)Packaging.props"/>

  <!-- list of nuget package sources passed to dnu -->
  <ItemGroup Condition="'$(ExcludeInternetFeeds)' != 'true'">
    <!-- PackagesDrops is passed in via the commandline "/p:PackagesDrops=[drop location]" -->
    <DnuSourceList Condition="'$(BuildTestsAgainstPackages)' == 'true'" Include="$(PackagesDrops)" />
    <!-- Need to escape double forward slash (%2F) or MSBuild will normalize to one slash on Unix. -->
    <!-- Including buildtools to pull in TestSuite packages and repackaged xunit dependencies-->
    <DnuSourceList Include="https:%2F%2Fdotnet.myget.org/F/dotnet-buildtools/api/v3/index.json" />
    <DnuSourceList Include="https:%2F%2Fdotnet.myget.org/F/dotnet-core-dev-api/api/v3/index.json" />
    <DnuSourceList Include="https:%2F%2Fdotnet.myget.org/F/dotnet-core/api/v3/index.json" />
    <DnuSourceList Include="https:%2F%2Fwww.nuget.org/api/v2/" />
  </ItemGroup>

  <!-- This is the directory where we dynamically generate project.json's for our test build package dependencies -->
  <PropertyGroup Condition="'$(BuildTestsAgainstPackages)' == 'true'">
    <GeneratedProjectJsonDir>$(ObjDir)generated</GeneratedProjectJsonDir>
    <BuildTestsAgainstPackagesIdentityRegex>$(CoreFxVersionsIdentityRegex)</BuildTestsAgainstPackagesIdentityRegex>
  </PropertyGroup>

  <!-- list of directories to perform batch restore -->
  <ItemGroup>
    <DnuRestoreDir Include="$(MSBuildThisFileDirectory)src" />
    <DnuRestoreDir Include="$(MSBuildThisFileDirectory)pkg" />
    <DnuRestoreDir Condition="'$(BuildTestsAgainstPackages)' == 'true'" Include="$(GeneratedProjectJsonDir)" />
  </ItemGroup>

  <PropertyGroup>
    <DnxPackageDir Condition="'$(DnxPackageDir)'==''">$(PackagesDir)/$(DnxPackageName)/</DnxPackageDir>
    <DnuToolPath Condition="'$(DnuToolPath)'=='' and '$(OsEnvironment)'!='Unix'">$(DnxPackageDir)/bin/dnu.cmd</DnuToolPath>
    <DnuToolPath Condition="'$(DnuToolPath)'=='' and '$(OsEnvironment)'=='Unix'">$(DnxPackageDir)/bin/dnu</DnuToolPath>
    <DotnetToolCommand Condition="'$(DotnetToolCommand)' == '' and '$(OsEnvironment)'!='Unix'">$(DotnetCliPath)dotnet.exe</DotnetToolCommand>
    <DotnetToolCommand Condition="'$(DotnetToolCommand)' == '' and '$(OsEnvironment)'=='Unix'">$(DotnetCliPath)dotnet</DotnetToolCommand>
    <DnuToolPath>$(DotnetToolCommand)</DnuToolPath>

    <DnuRestoreSource>@(DnuSourceList -> '--source %(Identity)', ' ')</DnuRestoreSource>

    <DnuRestoreCommand>"$(DnuToolPath)"</DnuRestoreCommand>
    <DnuRestoreCommand>$(DnuRestoreCommand) restore</DnuRestoreCommand>
    <DnuRestoreCommand Condition="'$(ParallelRestore)'=='true'">$(DnuRestoreCommand) --parallel</DnuRestoreCommand>
    <DnuRestoreCommand Condition="'$(UseNuGetHttpCache)'!='true'">$(DnuRestoreCommand) --no-cache</DnuRestoreCommand>
    <DnuRestoreCommand>$(DnuRestoreCommand) --packages "$(PackagesDir.TrimEnd('/\'.ToCharArray()))" $(DnuRestoreSource)</DnuRestoreCommand>
    <DnuRestoreCommand Condition="'$(LockDependencies)' == 'true'">$(DnuRestoreCommand) --lock</DnuRestoreCommand>
    <DnuRestoreCommand Condition="'$(NuGetConfigPath)'!=''">$(DnuRestoreCommand) --configfile $(NuGetConfigPath)</DnuRestoreCommand>
  </PropertyGroup>

  <!-- Create a collection of all project.json files for dependency updates. -->
  <ItemGroup>
    <ProjectJsonFiles Include="$(SourceDir)**/project.json" />
    <ProjectJsonFiles Include="$(MSBuildThisFileDirectory)pkg/**/project.json" />
  </ItemGroup>

  <PropertyGroup Condition="'$(BuildAllProjects)'=='true'">
    <!-- When we do a traversal build we get all packages up front, don't restore them again -->
    <RestorePackages>false</RestorePackages>
  </PropertyGroup>

  <PropertyGroup>
    <!-- By default make all libraries to be AnyCPU but individual projects can override it if they need to -->
    <Platform>AnyCPU</Platform>
    <OutputType>Library</OutputType>
    <!-- dotnet/corefx#8899 tracks fixing this -->
    <RunApiCompat Condition="'$(OSEnvironment)' == 'Windows_NT'">true</RunApiCompat>
  </PropertyGroup>

  <!--
  Projects that have no OS-specific implementations just use Debug and Release for $(Configuration).
  Projects that do have OS-specific implementations use OS_Debug and OS_Release, for all OS's we support even
  if the code is the same between some OS's (so if you have some project that just calls POSIX APIs, we still have
  OSX_[Debug|Release] and Linux_[Debug|Release] configurations.  We do this so that we place all the output under
  a single binary folder and can have a similar experience between the command line and Visual Studio.
  -->

  <!--
  If Configuration is empty that means we are not being built in VS and so folks need to explicitly pass the different
  values for $(ConfigurationGroup), $(TargetGroup), or $(OSGroup) or accept the defaults for them.
  -->
  <PropertyGroup Condition="'$(Configuration)'==''">
    <ConfigurationGroup Condition="'$(ConfigurationGroup)'==''">Debug</ConfigurationGroup>
    <Configuration>$(ConfigurationGroup)</Configuration>
    <Configuration Condition="'$(TargetGroup)'!=''">$(TargetGroup)_$(Configuration)</Configuration>
    <Configuration Condition="'$(OSGroup)'!='' and '$(OSGroup)'!='AnyOS'">$(OSGroup)_$(Configuration)</Configuration>
  </PropertyGroup>

  <!--
  If Configuration is set then someone explicitly passed it in or we building from VS. In either case
  default $(ConfigurationGroup), $(TargetGroup), or $(OSGroup) from the Configuration if they aren't
  already explicitly set.
  -->
  <PropertyGroup Condition="'$(Configuration)'!=''">
    <ConfigurationGroup Condition="'$(ConfigurationGroup)'=='' and $(Configuration.EndsWith('Debug'))">Debug</ConfigurationGroup>
    <ConfigurationGroup Condition="'$(ConfigurationGroup)'=='' and $(Configuration.EndsWith('Release'))">Release</ConfigurationGroup>
    <ConfigurationGroup Condition="'$(ConfigurationGroup)'==''">Debug</ConfigurationGroup>

    <BuildAllOSGroups Condition="'$(BuildAllOSGroups)' == ''">true</BuildAllOSGroups>

    <OSGroup Condition="'$(OSGroup)'=='' and $(Configuration.StartsWith('Windows'))">Windows_NT</OSGroup>
    <OSGroup Condition="'$(OSGroup)'=='' and $(Configuration.StartsWith('Unix'))">Unix</OSGroup>
    <OSGroup Condition="'$(OSGroup)'=='' and $(Configuration.StartsWith('Linux'))">Linux</OSGroup>
    <OSGroup Condition="'$(OSGroup)'=='' and $(Configuration.StartsWith('OSX'))">OSX</OSGroup>
    <OSGroup Condition="'$(OSGroup)'=='' and $(Configuration.StartsWith('FreeBSD'))">FreeBSD</OSGroup>
    <OSGroup Condition="'$(OSGroup)'=='' and $(Configuration.StartsWith('NetBSD'))">NetBSD</OSGroup>
    <OSGroup Condition="'$(OSGroup)'==''">AnyOS</OSGroup>

    <TargetGroup Condition="'$(TargetGroup)'=='' and $(Configuration.Contains('netcore50aot'))">netcore50aot</TargetGroup>
    <TargetGroup Condition="'$(TargetGroup)'=='' and $(Configuration.Contains('netstandard13aot'))">netstandard13aot</TargetGroup>
    <TargetGroup Condition="'$(TargetGroup)'=='' and $(Configuration.Contains('netstandard15aot'))">netstandard15aot</TargetGroup>
    <TargetGroup Condition="'$(TargetGroup)'=='' and $(Configuration.Contains('netstandard1.7'))">netstandard1.7</TargetGroup>
    <TargetGroup Condition="'$(TargetGroup)'=='' and $(Configuration.Contains('netcore50'))">netcore50</TargetGroup>
    <TargetGroup Condition="'$(TargetGroup)'=='' and $(Configuration.Contains('netcoreapp1.0'))">netcoreapp1.0</TargetGroup>
    <TargetGroup Condition="'$(TargetGroup)'=='' and $(Configuration.Contains('netcoreapp1.1'))">netcoreapp1.1</TargetGroup>
    <TargetGroup Condition="'$(TargetGroup)'=='' and $(Configuration.Contains('dnxcore50'))">dnxcore50</TargetGroup>
    <TargetGroup Condition="'$(TargetGroup)'=='' and $(Configuration.Contains('net463'))">net463</TargetGroup>
    <TargetGroup Condition="'$(TargetGroup)'=='' and $(Configuration.Contains('net462'))">net462</TargetGroup>
    <TargetGroup Condition="'$(TargetGroup)'=='' and $(Configuration.Contains('net461'))">net461</TargetGroup>
    <TargetGroup Condition="'$(TargetGroup)'=='' and $(Configuration.Contains('net46'))">net46</TargetGroup>
    <TargetGroup Condition="'$(TargetGroup)'=='' and $(Configuration.Contains('net45'))">net45</TargetGroup>
    <TargetGroup Condition="'$(TargetGroup)'=='' and $(Configuration.Contains('net451'))">net451</TargetGroup>
    <TargetGroup Condition="'$(TargetGroup)'=='' and $(Configuration.Contains('win8'))">win8</TargetGroup>
    <TargetGroup Condition="'$(TargetGroup)'=='' and $(Configuration.Contains('wpa81'))">wpa81</TargetGroup>
    <TargetGroup Condition="'$(TargetGroup)'=='' and $(Configuration.Contains('uap101aot'))">uap101aot</TargetGroup>
    <TargetGroup Condition="'$(TargetGroup)'=='' and $(Configuration.Contains('uap101'))">uap101</TargetGroup>
  </PropertyGroup>

  <!-- Set up Default symbol and optimization for Configuration -->
  <Choose>
    <When Condition="'$(ConfigurationGroup)'=='Debug'">
      <PropertyGroup>
        <DebugSymbols Condition="'$(DebugSymbols)' == ''">true</DebugSymbols>
        <Optimize Condition="'$(Optimize)' == ''">false</Optimize>
        <DebugType Condition="'$(DebugType)' == ''">full</DebugType>
        <DefineConstants>$(DefineConstants),DEBUG,TRACE</DefineConstants>
      </PropertyGroup>
    </When>
    <When Condition="'$(ConfigurationGroup)' == 'Release'">
      <PropertyGroup>
        <DebugSymbols Condition="'$(DebugSymbols)' == ''">true</DebugSymbols>
        <Optimize Condition="'$(Optimize)' == ''">true</Optimize>
        <DebugType Condition="'$(DebugType)' == ''">pdbonly</DebugType>
        <DefineConstants>$(DefineConstants),TRACE</DefineConstants>
      </PropertyGroup>
    </When>
    <Otherwise>
      <PropertyGroup>
        <ConfigurationErrorMsg>$(ConfigurationErrorMsg);Unknown ConfigurationGroup [$(ConfigurationGroup)] specificed in your project.</ConfigurationErrorMsg>
      </PropertyGroup>
    </Otherwise>
  </Choose>

  <!-- Setup properties per OSGroup -->
  <Choose>
    <When Condition="'$(OSGroup)'=='AnyOS'">
      <PropertyGroup>
      </PropertyGroup>
    </When>
    <When Condition="'$(OSGroup)'=='Windows_NT'">
      <PropertyGroup>
        <TargetsWindows>true</TargetsWindows>
        <TestNugetRuntimeId>win7-x64</TestNugetRuntimeId>
        <PackageTargetRuntime>win</PackageTargetRuntime>
      </PropertyGroup>
    </When>
    <When Condition="'$(OSGroup)'=='Unix'">
      <PropertyGroup>
        <TargetsUnix>true</TargetsUnix>
        <TestNugetRuntimeId>ubuntu.14.04-x64</TestNugetRuntimeId>
        <PackageTargetRuntime>unix</PackageTargetRuntime>
      </PropertyGroup>
    </When>
    <When Condition="'$(OSGroup)'=='Linux'">
      <PropertyGroup>
        <TargetsUnix>true</TargetsUnix>
        <TargetsLinux>true</TargetsLinux>
        <TestNugetRuntimeId>ubuntu.14.04-x64</TestNugetRuntimeId>
        <PackageTargetRuntime>linux</PackageTargetRuntime>
      </PropertyGroup>
    </When>
    <When Condition="'$(OSGroup)'=='OSX'">
      <PropertyGroup>
        <TargetsUnix>true</TargetsUnix>
        <TargetsOSX>true</TargetsOSX>
        <TestNugetRuntimeId>osx.10.10-x64</TestNugetRuntimeId>
        <PackageTargetRuntime>osx</PackageTargetRuntime>
      </PropertyGroup>
    </When>
    <When Condition="'$(OSGroup)'=='FreeBSD'">
      <PropertyGroup>
        <TargetsUnix>true</TargetsUnix>
        <TargetsFreeBSD>true</TargetsFreeBSD>
        <TestNugetRuntimeId>ubuntu.14.04-x64</TestNugetRuntimeId>
      </PropertyGroup>
    </When>
    <When Condition="'$(OSGroup)'=='NetBSD'">
      <PropertyGroup>
        <TargetsUnix>true</TargetsUnix>
        <TargetsNetBSD>true</TargetsNetBSD>
        <TestNugetRuntimeId>ubuntu.14.04-x64</TestNugetRuntimeId>   <!-- TODO -->
      </PropertyGroup>
    </When>
    <Otherwise>
      <PropertyGroup>
        <ConfigurationErrorMsg>$(ConfigurationErrorMsg);Unknown OSGroup [$(OSGroup)] specificed in your project.</ConfigurationErrorMsg>
      </PropertyGroup>
    </Otherwise>
  </Choose>

  <PropertyGroup>
    <TargetsUnknownUnix Condition="'$(TargetsUnix)' == 'true' AND '$(OSGroup)' != 'Unix' AND '$(OSGroup)' != 'FreeBSD' AND '$(OSGroup)' != 'Linux' AND '$(OSGroup)' != 'NetBSD' AND '$(OSGroup)' != 'OSX'">true</TargetsUnknownUnix>
  </PropertyGroup>

  <!-- Setup properties per TargetGroup -->
  <Choose>
    <When Condition="'$(TargetGroup)'==''">
      <PropertyGroup>
      </PropertyGroup>
    </When>
    <When Condition="'$(TargetGroup)'=='netcore50'">
      <PropertyGroup>
        <PackageTargetFramework>netcore50</PackageTargetFramework>
        <TargetingPackNugetPackageId>Microsoft.TargetingPack.Private.NetNative</TargetingPackNugetPackageId>
        <NuGetTargetMoniker>.NETCore,Version=v5.0</NuGetTargetMoniker>
      </PropertyGroup>
    </When>
    <When Condition="'$(TargetGroup)'=='netcore50aot'">
      <PropertyGroup>
        <PackageTargetFramework>netcore50</PackageTargetFramework>
        <PackageTargetRuntime>aot</PackageTargetRuntime>
        <TargetingPackNugetPackageId>Microsoft.TargetingPack.Private.NetNative</TargetingPackNugetPackageId>
        <NuGetTargetMoniker>.NETCore,Version=v5.0</NuGetTargetMoniker>
      </PropertyGroup>
    </When>
    <When Condition="'$(TargetGroup)'=='netstandard1.0'">
      <PropertyGroup>
        <PackageTargetFramework>netstandard1.0</PackageTargetFramework>
        <NuGetTargetMoniker>.NETStandard,Version=v1.0</NuGetTargetMoniker>
      </PropertyGroup>
    </When>
    <When Condition="'$(TargetGroup)'=='netstandard1.1'">
      <PropertyGroup>
        <PackageTargetFramework>netstandard1.1</PackageTargetFramework>
        <NuGetTargetMoniker>.NETStandard,Version=v1.1</NuGetTargetMoniker>
      </PropertyGroup>
    </When>
    <When Condition="'$(TargetGroup)'=='netstandard1.2'">
      <PropertyGroup>
        <PackageTargetFramework>netstandard1.2</PackageTargetFramework>
        <NuGetTargetMoniker>.NETStandard,Version=v1.2</NuGetTargetMoniker>
      </PropertyGroup>
    </When>
    <When Condition="'$(TargetGroup)'=='netstandard1.3'">
      <PropertyGroup>
        <PackageTargetFramework>netstandard1.3</PackageTargetFramework>
        <NuGetTargetMoniker>.NETStandard,Version=v1.3</NuGetTargetMoniker>
      </PropertyGroup>
    </When>
    <When Condition="'$(TargetGroup)'=='netstandard1.4'">
      <PropertyGroup>
        <PackageTargetFramework>netstandard1.4</PackageTargetFramework>
        <NuGetTargetMoniker>.NETStandard,Version=v1.4</NuGetTargetMoniker>
      </PropertyGroup>
    </When>
    <When Condition="'$(TargetGroup)'=='netstandard1.5'">
      <PropertyGroup>
        <PackageTargetFramework>netstandard1.5</PackageTargetFramework>
        <NuGetTargetMoniker>.NETStandard,Version=v1.5</NuGetTargetMoniker>
      </PropertyGroup>
    </When>
    <When Condition="'$(TargetGroup)'=='netstandard1.6'">
      <PropertyGroup>
        <PackageTargetFramework>netstandard1.6</PackageTargetFramework>
        <NuGetTargetMoniker>.NETStandard,Version=v1.6</NuGetTargetMoniker>
      </PropertyGroup>
    </When>
    <When Condition="'$(TargetGroup)'=='netstandard1.7'">
      <PropertyGroup>
        <PackageTargetFramework>netstandard1.7</PackageTargetFramework>
        <NuGetTargetMoniker>.NETStandard,Version=v1.7</NuGetTargetMoniker>
      </PropertyGroup>
    </When>
    <When Condition="'$(TargetGroup)'=='netstandard13aot'">
      <PropertyGroup>
        <PackageTargetFramework>netstandard1.3</PackageTargetFramework>
        <PackageTargetRuntime>aot</PackageTargetRuntime>
        <NuGetTargetMoniker>.NETStandard,Version=v1.3</NuGetTargetMoniker>
      </PropertyGroup>
    </When>
    <When Condition="'$(TargetGroup)'=='netstandard15aot'">
      <PropertyGroup>
        <PackageTargetFramework>netstandard1.5</PackageTargetFramework>
        <PackageTargetRuntime>aot</PackageTargetRuntime>
        <NuGetTargetMoniker>.NETStandard,Version=v1.5</NuGetTargetMoniker>
      </PropertyGroup>
    </When>
    <When Condition="'$(TargetGroup)'=='netcoreapp1.0'">
      <PropertyGroup>
        <PackageTargetFramework>netcoreapp1.0</PackageTargetFramework>
        <NuGetTargetMoniker>.NETCoreApp,Version=v1.0</NuGetTargetMoniker>
      </PropertyGroup>
    </When>
    <When Condition="'$(TargetGroup)'=='netcoreapp1.1'">
      <PropertyGroup>
        <PackageTargetFramework>netcoreapp1.1</PackageTargetFramework>
        <NuGetTargetMoniker>.NETCoreApp,Version=v1.1</NuGetTargetMoniker>
      </PropertyGroup>
    </When>
    <When Condition="'$(TargetGroup)'=='dnxcore50'">
      <PropertyGroup>
        <ConfigurationErrorMsg>$(ConfigurationErrorMsg);DNXCore50 has been deprecated.  Please use NETStandard1.X or NETCoreApp1.0 instead.</ConfigurationErrorMsg>
      </PropertyGroup>
    </When>
    <When Condition="'$(TargetGroup)'=='net463'">
      <PropertyGroup>
        <PackageTargetFramework>net463</PackageTargetFramework>
        <TargetingPackNugetPackageId>Microsoft.TargetingPack.NETFramework.v4.6.3</TargetingPackNugetPackageId>
        <NuGetTargetMoniker>.NETFramework,Version=v4.6.3</NuGetTargetMoniker>
      </PropertyGroup>
    </When>
    <When Condition="'$(TargetGroup)'=='net462'">
      <PropertyGroup>
        <PackageTargetFramework>net462</PackageTargetFramework>
        <TargetingPackNugetPackageId>Microsoft.TargetingPack.NETFramework.v4.6.2</TargetingPackNugetPackageId>
        <NuGetTargetMoniker>.NETFramework,Version=v4.6.2</NuGetTargetMoniker>
      </PropertyGroup>
    </When>
    <When Condition="'$(TargetGroup)'=='net461'">
      <PropertyGroup>
        <PackageTargetFramework>net461</PackageTargetFramework>
        <TargetingPackNugetPackageId>Microsoft.TargetingPack.NETFramework.v4.6.1</TargetingPackNugetPackageId>
        <NuGetTargetMoniker>.NETFramework,Version=v4.6.1</NuGetTargetMoniker>
      </PropertyGroup>
    </When>
    <When Condition="'$(TargetGroup)'=='net46'">
      <PropertyGroup>
        <PackageTargetFramework>net46</PackageTargetFramework>
        <TargetingPackNugetPackageId>Microsoft.TargetingPack.NETFramework.v4.6</TargetingPackNugetPackageId>
        <NuGetTargetMoniker>.NETFramework,Version=v4.6</NuGetTargetMoniker>
      </PropertyGroup>
    </When>
    <When Condition="'$(TargetGroup)'=='net451'">
      <PropertyGroup>
        <PackageTargetFramework>net451</PackageTargetFramework>
        <TargetingPackNugetPackageId>Microsoft.TargetingPack.NETFramework.v4.5.1</TargetingPackNugetPackageId>
        <NuGetTargetMoniker>.NETFramework,Version=v4.5.1</NuGetTargetMoniker>
      </PropertyGroup>
    </When>
    <When Condition="'$(TargetGroup)'=='net45'">
      <PropertyGroup>
        <PackageTargetFramework>net45</PackageTargetFramework>
        <TargetingPackNugetPackageId>Microsoft.TargetingPack.NETFramework.v4.5</TargetingPackNugetPackageId>
        <NuGetTargetMoniker>.NETFramework,Version=v4.5</NuGetTargetMoniker>
      </PropertyGroup>
    </When>
    <When Condition="'$(TargetGroup)'=='win8'">
      <PropertyGroup>
        <PackageTargetFramework>win8</PackageTargetFramework>
        <NuGetTargetMoniker>Windows,Version=v8.0</NuGetTargetMoniker>
      </PropertyGroup>
    </When>
    <When Condition="'$(TargetGroup)'=='wpa81'">
      <PropertyGroup>
        <PackageTargetFramework>wpa81</PackageTargetFramework>
        <NuGetTargetMoniker>WindowsPhoneApp,Version=v8.1</NuGetTargetMoniker>
      </PropertyGroup>
    </When>
    <When Condition="'$(TargetGroup)'=='uap101aot'">
      <PropertyGroup>
        <PackageTargetFramework>uap10.1</PackageTargetFramework>
        <PackageTargetRuntime>aot</PackageTargetRuntime>
        <NuGetTargetMoniker>UAP,Version=v10.1</NuGetTargetMoniker>
      </PropertyGroup>
    </When>
    <When Condition="'$(TargetGroup)'=='uap101'">
      <PropertyGroup>
        <PackageTargetFramework>uap10.1</PackageTargetFramework>
        <NuGetTargetMoniker>UAP,Version=v10.1</NuGetTargetMoniker>
      </PropertyGroup>
    </When>
    <Otherwise>
      <PropertyGroup>
        <ConfigurationErrorMsg>$(ConfigurationErrorMsg);Unknown TargetGroup [$(TargetGroup)] specificed in your project.</ConfigurationErrorMsg>
      </PropertyGroup>
    </Otherwise>
  </Choose>

  <!-- Default Test platform to deploy the netstandard compiled tests to -->
  <PropertyGroup>
    <TestTFM Condition="'$(TestTFM)'=='' AND '$(TargetGroup)'=='netstandard1.7'">netcoreapp1.1</TestTFM>
    <TestTFM Condition="'$(TestTFM)'==''">netcoreapp1.0</TestTFM>
    <!-- we default FilterToTestTFM to netcoreapp1.1 if it is not explicity defined -->
    <FilterToTestTFM Condition="'$(FilterToTestTFM)'==''">netcoreapp1.1</FilterToTestTFM>        
  </PropertyGroup>

  <ItemGroup>
    <TestNugetTargetMoniker Include=".NETCoreApp,Version=v1.1" Condition="'$(TestTFM)' == 'netcoreapp1.1'">
      <Folder>netcoreapp1.1</Folder>
    </TestNugetTargetMoniker>
  </ItemGroup>

  <PropertyGroup>
    <IsRedistAssembly Condition="'$(IsRedistAssembly)'=='' AND ($(MSBuildProjectFullPath.Contains('\redist\')) OR $(MSBuildProjectFullPath.Contains('/redist/')))">true</IsRedistAssembly>
  </PropertyGroup>
  <PropertyGroup Condition="'$(IsRedistAssembly)'=='true'">
    <NuGetRuntimeIdentifier Condition="'$(TargetGroup)' == 'netcore50'">win8</NuGetRuntimeIdentifier>
    <NuGetRuntimeIdentifier Condition="'$(TargetGroup)' == 'netcore50aot'">win8-aot</NuGetRuntimeIdentifier>

    <!-- workaround Dev14 issue with nuget targets -->
    <RuntimeIndentifier>$(NuGetRuntimeIdentifier)</RuntimeIndentifier>
  </PropertyGroup>

  <!-- If there is a target group, try to find project.json and lockfile in a subfolder named as that target. -->
  <PropertyGroup Condition="'$(TargetGroup)'!=''">
    <ProjectJson Condition="Exists('$(MSBuildProjectDirectory)/$(TargetGroup)/project.json')">$(MSBuildProjectDirectory)/$(TargetGroup)/project.json</ProjectJson>
    <!-- Check for both project.json and lockfile to avoid using a stale lockfile. -->
    <ProjectLockJson Condition="Exists('$(MSBuildProjectDirectory)/$(TargetGroup)/project.json') AND Exists('$(MSBuildProjectDirectory)/$(TargetGroup)/project.lock.json')">$(MSBuildProjectDirectory)/$(TargetGroup)/project.lock.json</ProjectLockJson>
  </PropertyGroup>

  <!-- Disable some standard properties for building our projects -->
  <PropertyGroup>
    <NoStdLib>true</NoStdLib>
    <NoExplicitReferenceToStdLib>true</NoExplicitReferenceToStdLib>
    <AddAdditionalExplicitAssemblyReferences>false</AddAdditionalExplicitAssemblyReferences>
    <GenerateTargetFrameworkAttribute>false</GenerateTargetFrameworkAttribute>
  </PropertyGroup>

  <!-- Set up handling of build warnings -->
  <PropertyGroup>
    <WarningLevel>4</WarningLevel>
    <TreatWarningsAsErrors>true</TreatWarningsAsErrors>
  </PropertyGroup>

  <!-- Set up some common paths -->
  <PropertyGroup>
    <CommonPath>$(SourceDir)Common\src</CommonPath>
    <CommonTestPath>$(SourceDir)Common\tests</CommonTestPath>
  </PropertyGroup>

  <!-- Set up the default output and intermediate paths -->
  <PropertyGroup>
    <OSPlatformConfig>$(OSGroup).$(Platform).$(ConfigurationGroup)</OSPlatformConfig>
    <TargetOutputRelPath Condition="'$(TargetGroup)'!=''">$(TargetGroup)/</TargetOutputRelPath>

    <BaseOutputPath Condition="'$(BaseOutputPath)'==''">$(BinDir)</BaseOutputPath>
    <OutputPathSubfolder Condition="'$(IsCompatAssembly)'=='true'">/Compat</OutputPathSubfolder>
    <OutputPath Condition="'$(OutputPath)'==''">$(BaseOutputPath)$(OSPlatformConfig)/$(MSBuildProjectName)/$(TargetOutputRelPath)$(OutputPathSubfolder)</OutputPath>

    <IntermediateOutputRootPath Condition="'$(IntermediateOutputRootPath)' == ''">$(BaseIntermediateOutputPath)$(OSPlatformConfig)/</IntermediateOutputRootPath>
    <IntermediateOutputPath Condition="'$(IntermediateOutputPath)' == ''">$(IntermediateOutputRootPath)$(MSBuildProjectName)/$(TargetOutputRelPath)</IntermediateOutputPath>

    <TestPath Condition="'$(TestPath)'==''">$(TestWorkingDir)$(OSPlatformConfig)/$(MSBuildProjectName)/</TestPath>

    <PackagesBasePath Condition="'$(PackagesBasePath)'==''">$(BinDir)$(OSPlatformConfig)</PackagesBasePath>
    <PackageOutputPath Condition="'$(PackageOutputPath)'==''">$(PackageOutputRoot)$(ConfigurationGroup)/</PackageOutputPath>
    <SymbolPackageOutputPath Condition="'$(SymbolPackageOutputPath)'==''">$(PackageOutputPath)symbols/</SymbolPackageOutputPath>
  </PropertyGroup>

  <PropertyGroup>
    <!-- Don't run tests if we're building another platform's binaries on Windows -->
    <SkipTests Condition="'$(SkipTests)'=='' and ('$(OsEnvironment)'=='Windows_NT' and '$(TargetsWindows)'!='true' and '$(OSGroup)'!='AnyOS')">true</SkipTests>
  </PropertyGroup>

  <!-- Use Roslyn Compilers to build -->
  <Import Project="$(RoslynPropsFile)" Condition="'$(OSEnvironment)'!='Unix' and Exists('$(RoslynPropsFile)') and '$(UseRoslynCompilers)'!='false'" />
  <Import Project="$(RoslynPropsFile)" Condition="'$(OSEnvironment)'=='Unix' and Exists('$(RoslynPropsFile)')" />
</Project><|MERGE_RESOLUTION|>--- conflicted
+++ resolved
@@ -71,8 +71,6 @@
   <!-- Provides package dependency version properties and verification/auto-upgrade configuration -->
   <Import Project="$(MSBuildThisFileDirectory)dependencies.props" />
 
-<<<<<<< HEAD
-=======
   <!-- Explicitly setting 
        - SupportsUWP to true when TargetGroup is uap101*. This will enable the correct pinvoke checker to be picked 
        - BlockReflectionAttribute to true. This will enable injecting BlockReflectionAttribute.cs into the compile target.
@@ -83,9 +81,6 @@
     <BlockReflectionAttribute>true</BlockReflectionAttribute>
   </PropertyGroup>
 
-  <Import Project="$(MSBuildThisFileDirectory)pkg/ExternalPackages/versions.props" Condition="Exists('$(MSBuildThisFileDirectory)pkg/ExternalPackages/versions.props')" />
-
->>>>>>> 5f43b863
   <!-- Import packaging props -->
   <Import Project="$(MSBuildThisFileDirectory)Packaging.props"/>
 
