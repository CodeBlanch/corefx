# .NET Core

[![Build status][build-status-image]][build-status]  [![Issue Stats][pull-requests-image]][pull-requests]  [![Issue Stats][issues-closed-image]][issues-closed]

[build-status-image]: http://corefx-ci.cloudapp.net/jenkins/job/dotnet_corefx/badge/icon
[build-status]: http://corefx-ci.cloudapp.net/jenkins/job/dotnet_corefx/
[pull-requests-image]: http://www.issuestats.com/github/dotnet/corefx/badge/pr
[pull-requests]: http://www.issuestats.com/github/dotnet/corefx
[issues-closed-image]: http://www.issuestats.com/github/dotnet/corefx/badge/issue
[issues-closed]: http://www.issuestats.com/github/dotnet/corefx

This repository contains the class libraries for .NET Core. This is a
work in progress, and does not currently contain the entire set of libraries
that we plan on open sourcing. Make sure to watch this repository in order to be
notified as we make changes to and expand it. Check out this [blog post] that
explains our OSS strategy and road map in more detail.

Today, the repository contains the following components:

* **Microsoft.Win32.Primitives**. Provides common types supporting the implementation of Win32-based libraries.

* **Microsoft.Win32.Registry**. Provides support for accessing and modifying the Windows Registry.

* **System.Collections.Concurrent**.  Provides a set of thread-safe collection types, instances of which may be used 
  concurrently from multiple threads.

* **System.Collections.Immutable**. Provides a set of immutable collection types that make it easy to keep
  mutable state under control without sacrificing performance or memory
  footprint. You can read more about them on [MSDN][immutable-msdn].

* **System.Collections.NonGeneric**.  Provides classes that define various collections of objects, such as ArrayList, 
  Hashtable, SortedList, Stack, and Queue. These collections exist in .NET Core primarily for backwards compatibility
  and generally should be avoided when writing new code.

* **System.Collections.Specialized**. Provides classes that define specialized collections of objects, for example, 
  a linked list dictionary, a bit vector, and collections that contain only strings. These collections exist in 
  .NET Core primarily for backwards compatibility and generally should be avoided when writing new code.

* **System.ComponentModel**. Provides types used to implement the run-time and design-time behavior of components 
  and controls.

* **System.Console**. Provides the Console class, which enables access to the standard input, 
  output, and error streams for console-based applications.

* **System.Diagnostics.FileVersionInfo**. Provides useful functionality for querying
  and examining the version information of physical files on disk.

* **System.Diagnostics.Process**. Provides access to local and remote processes, and enables the starting and
  stopping of local system processes.

* **System.IO.FileSystem**. Provides access to the file system, including support for enumerating and manipulating 
  file system objects and for reading and writing files via streams.

<<<<<<< HEAD
* **System.IO.MemoryMappedFiles**. Provides access to memory-mapped files, enabling code to read and write files by
  reading and writing memory.
=======
* **System.IO.FileSystem.DriveInfo**. Provides the System.IO.DriveInfo class, which enables developers to query local drive    information.
>>>>>>> 24fcc35e

* **System.IO.Pipes**. Provides types that enable a means for interprocess communication through anonymous 
  and/or named pipes.

* **System.IO.UnmanagedMemoryStream**. Provides a stream for accessing unmanaged memory as represented by a pointer, 
  as well as an accessor for reading and writing primitive types from unmanaged memory.

* **System.Linq.Parallel**.  Provides a parallelized implementation of LINQ to Objects. "Parallel LINQ" (PLINQ) 
  implements the full set of LINQ standard query operators as well as additional operators specific to parallel operations.

* **System.Numerics.Vectors**. Provides a set of basic vector types that leverage single instruction, 
  multiple data (SIMD) CPU instructions. See our [recent][simd-post-1] [announcements][simd-post-2] for more details.

* **System.Reflection.Metadata**. Provides a highly-tuned, low-level ECMA-335 metadata reader.  This is the same
  reader used by "[Roslyn]" C# and Visual Basic compilers to parse assemblies.

* **System.Text.Encoding.CodePages**. Provides the ability to access existing encoding types for string manipulation 
  across common cultural standards, as well as support to create custom Encoding Providers.

* **System.Text.RegularExpressions**. Provides a regular expression engine. The types in this library provide useful 
  functionality for running common operations using regular expressions.

* **System.Threading.Tasks.Dataflow**.  Provides a set of types that support actor/agent-oriented designs through 
  primitives for in-process message passing, dataflow, and pipelining. "TPL Dataflow" builds 
  upon the APIs and scheduling infrastructure provided by the Task Parallel Library
  (TPL), and integrates with the language support for asynchrony provided by C#, Visual Basic, and F#.

* **System.Xml**. Provides DOM APIs such as the `XDocument` and `XmlDocument`
  types, XLinq, and the corresponding XPath extension methods.


More libraries are coming soon. Stay tuned!

[blog post]: http://blogs.msdn.com/b/dotnet/archive/2014/11/12/net-core-is-open-source.aspx
[roslyn]: https://roslyn.codeplex.com/
[immutable-msdn]: http://msdn.microsoft.com/en-us/library/dn385366(v=vs.110).aspx
[simd-post-1]: http://blogs.msdn.com/b/dotnet/archive/2014/04/07/the-jit-finally-proposed-jit-and-simd-are-getting-married.aspx
[simd-post-2]: http://blogs.msdn.com/b/dotnet/archive/2014/05/13/update-to-simd-support.aspx

## How to Engage, Contribute and Provide Feedback

Some of the best ways to contribute are to try things out, file bugs, and join in design conversations. 

Want to get more familiar with what's going on in the code?
* [Pull requests](https://github.com/dotnet/corefx/pulls): [Open](https://github.com/dotnet/corefx/pulls?q=is%3Aopen+is%3Apr)/[Closed](https://github.com/dotnet/corefx/pulls?q=is%3Apr+is%3Aclosed)

Looking for something to work on? The list of [up-for-grabs issues](https://github.com/dotnet/corefx/issues?q=is%3Aopen+is%3Aissue+label%3Aup-for-grabs) is a great place to start.

* [How to Contribute][Contributing Guide]
    * [Contributing Guide][Contributing Guide]
    * [Developer Guide]

You are also encouraged to start a discussion by filing an issue or creating a
gist. See the [contributing guides][Contributing Guide] for more details. 

[Contributing Guide]: https://github.com/dotnet/corefx/wiki/Contributing
[Developer Guide]: https://github.com/dotnet/corefx/wiki/Developer-Guide

You can discuss .NET OSS more generally in the [.NET Foundation forums].

[.NET Foundation forums]: http://forums.dotnetfoundation.org/

## Related Projects

For an overview of all the .NET related projects, have a look at the
[.NET home repository](https://github.com/Microsoft/dotnet).

## License

This project is licensed under the [MIT license](LICENSE).

## .NET Foundation

This project is part of the [.NET Foundation](http://www.dotnetfoundation.org/projects).<|MERGE_RESOLUTION|>--- conflicted
+++ resolved
@@ -51,12 +51,10 @@
 * **System.IO.FileSystem**. Provides access to the file system, including support for enumerating and manipulating 
   file system objects and for reading and writing files via streams.
 
-<<<<<<< HEAD
+* **System.IO.FileSystem.DriveInfo**. Provides the System.IO.DriveInfo class, which enables developers to query local drive    information.
+
 * **System.IO.MemoryMappedFiles**. Provides access to memory-mapped files, enabling code to read and write files by
   reading and writing memory.
-=======
-* **System.IO.FileSystem.DriveInfo**. Provides the System.IO.DriveInfo class, which enables developers to query local drive    information.
->>>>>>> 24fcc35e
 
 * **System.IO.Pipes**. Provides types that enable a means for interprocess communication through anonymous 
   and/or named pipes.
