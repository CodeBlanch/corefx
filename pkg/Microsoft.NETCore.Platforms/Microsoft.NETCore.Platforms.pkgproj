﻿<?xml version="1.0" encoding="utf-8"?>
<Project ToolsVersion="14.0" DefaultTargets="Build" xmlns="http://schemas.microsoft.com/developer/msbuild/2003">
  <Import Project="$([MSBuild]::GetDirectoryNameOfFileAbove($(MSBuildThisFileDirectory), dir.props))\dir.props" />

  <PropertyGroup>
<<<<<<< HEAD
    <PackageVersion>$(MicrosoftNETCorePlatformsPackageVersion)</PackageVersion>
=======
    <PackageVersion>2.0.1</PackageVersion>
>>>>>>> b9c2571f
    <SkipValidatePackage>true</SkipValidatePackage>
    <!-- We don't need to harvest the stable packages to build this -->
    <HarvestStablePackage>false</HarvestStablePackage>
  </PropertyGroup>

  <ItemGroup>
    <File Include="runtime.json" />
    <!-- make this package installable and noop in a packages.config-based project -->
    <File Include="$(PlaceHolderFile)">
      <TargetPath>lib/netstandard1.0</TargetPath>
    </File>
  </ItemGroup>

  <Import Project="$([MSBuild]::GetDirectoryNameOfFileAbove($(MSBuildThisFileDirectory), dir.targets))\dir.targets" />
</Project><|MERGE_RESOLUTION|>--- conflicted
+++ resolved
@@ -3,11 +3,7 @@
   <Import Project="$([MSBuild]::GetDirectoryNameOfFileAbove($(MSBuildThisFileDirectory), dir.props))\dir.props" />
 
   <PropertyGroup>
-<<<<<<< HEAD
-    <PackageVersion>$(MicrosoftNETCorePlatformsPackageVersion)</PackageVersion>
-=======
     <PackageVersion>2.0.1</PackageVersion>
->>>>>>> b9c2571f
     <SkipValidatePackage>true</SkipValidatePackage>
     <!-- We don't need to harvest the stable packages to build this -->
     <HarvestStablePackage>false</HarvestStablePackage>
