﻿// Licensed to the .NET Foundation under one or more agreements.
// The .NET Foundation licenses this file to you under the MIT license.
// See the LICENSE file in the project root for more information.

using System.Diagnostics;

namespace System.Text.Json
{
    public static partial class JsonSerializer
    {
        // There are three conditions to consider for an object (primitive value, enumerable or object) being processed here:
        // 1) The object type was specified as the root-level return type to a Parse\Read method.
        // 2) The object is property on a parent object.
        // 3) The object is an element in an enumerable.
        private static bool Write(
            Utf8JsonWriter writer,
            int flushThreshold,
            JsonSerializerOptions options,
            ref WriteStack state)
        {
            bool finishedSerializing;
            int currentDepth = writer.CurrentDepth;

            try
            {
                do
                {
<<<<<<< HEAD
                    case ClassType.Enumerable:
                        finishedSerializing = HandleEnumerable(current.JsonClassInfo.ElementClassInfo, options, writer, ref state);
                        break;
                    case ClassType.Value:
                        Debug.Assert(current.JsonPropertyInfo.ClassType == ClassType.Value);
                        current.JsonPropertyInfo.Write(ref current, writer);
                        finishedSerializing = true;
                        break;
                    case ClassType.Object:
                        finishedSerializing = WriteObject(options, writer, ref state);
                        break;
                    case ClassType.Dictionary:
                    case ClassType.ImmutableDictionary:
                        finishedSerializing = HandleDictionary(current.JsonClassInfo.ElementClassInfo, options, writer, ref state);
                        break;
                    default:
                        Debug.Assert(state.Current.JsonClassInfo.ClassType == ClassType.Unknown);
=======
                    WriteStackFrame current = state.Current;
                    switch (current.JsonClassInfo.ClassType)
                    {
                        case ClassType.Enumerable:
                            finishedSerializing = HandleEnumerable(current.JsonClassInfo.ElementClassInfo, options, writer, ref state);
                            break;
                        case ClassType.Value:
                            Debug.Assert(current.JsonPropertyInfo.ClassType == ClassType.Value);
                            current.JsonPropertyInfo.Write(ref state, writer);
                            finishedSerializing = true;
                            break;
                        case ClassType.Object:
                            finishedSerializing = WriteObject(options, writer, ref state);
                            break;
                        case ClassType.Dictionary:
                        case ClassType.IDictionaryConstructible:
                            finishedSerializing = HandleDictionary(current.JsonClassInfo.ElementClassInfo, options, writer, ref state);
                            break;
                        default:
                            Debug.Assert(state.Current.JsonClassInfo.ClassType == ClassType.Unknown);
>>>>>>> 8e5cacf4

                            // Treat typeof(object) as an empty object.
                            finishedSerializing = WriteObject(options, writer, ref state);
                            break;
                    }

                    if (finishedSerializing)
                    {
                        if (writer.CurrentDepth == 0 || writer.CurrentDepth == currentDepth)
                        {
                            break;
                        }
                    }
                    else if (writer.CurrentDepth >= options.EffectiveMaxDepth)
                    {
                        ThrowHelper.ThrowJsonException_DepthTooLarge(writer.CurrentDepth, state, options);
                    }

                    // If serialization is not yet end and we surpass beyond flush threshold return false and flush stream.
                    if (flushThreshold >= 0 && writer.BytesPending > flushThreshold)
                    {
                        return false;
                    }
                } while (true);
            }
            catch (InvalidOperationException ex) when (ex.Source == ThrowHelper.ExceptionSourceValueToRethrowAsJsonException)
            {
                ThrowHelper.ReThrowWithPath(state, ex);
            }
            catch (JsonException ex)
            {
                ThrowHelper.AddExceptionInformation(state, ex);
                throw;
            }

            return true;
        }
    }
}<|MERGE_RESOLUTION|>--- conflicted
+++ resolved
@@ -25,25 +25,6 @@
             {
                 do
                 {
-<<<<<<< HEAD
-                    case ClassType.Enumerable:
-                        finishedSerializing = HandleEnumerable(current.JsonClassInfo.ElementClassInfo, options, writer, ref state);
-                        break;
-                    case ClassType.Value:
-                        Debug.Assert(current.JsonPropertyInfo.ClassType == ClassType.Value);
-                        current.JsonPropertyInfo.Write(ref current, writer);
-                        finishedSerializing = true;
-                        break;
-                    case ClassType.Object:
-                        finishedSerializing = WriteObject(options, writer, ref state);
-                        break;
-                    case ClassType.Dictionary:
-                    case ClassType.ImmutableDictionary:
-                        finishedSerializing = HandleDictionary(current.JsonClassInfo.ElementClassInfo, options, writer, ref state);
-                        break;
-                    default:
-                        Debug.Assert(state.Current.JsonClassInfo.ClassType == ClassType.Unknown);
-=======
                     WriteStackFrame current = state.Current;
                     switch (current.JsonClassInfo.ClassType)
                     {
@@ -64,7 +45,6 @@
                             break;
                         default:
                             Debug.Assert(state.Current.JsonClassInfo.ClassType == ClassType.Unknown);
->>>>>>> 8e5cacf4
 
                             // Treat typeof(object) as an empty object.
                             finishedSerializing = WriteObject(options, writer, ref state);
