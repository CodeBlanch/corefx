﻿// Licensed to the .NET Foundation under one or more agreements.
// The .NET Foundation licenses this file to you under the MIT license.
// See the LICENSE file in the project root for more information.

using System.Collections;
using System.Diagnostics;

namespace System.Text.Json.Serialization.Converters
{
    // This converter returns enumerables in the System.Collections.Immutable namespace.
    internal sealed class DefaultImmutableEnumerableConverter : JsonTemporaryListConverter
    {
        public const string ImmutableArrayTypeName = "System.Collections.Immutable.ImmutableArray";
        public const string ImmutableArrayGenericTypeName = "System.Collections.Immutable.ImmutableArray`1";

        private const string ImmutableListTypeName = "System.Collections.Immutable.ImmutableList";
        public const string ImmutableListGenericTypeName = "System.Collections.Immutable.ImmutableList`1";
        public const string ImmutableListGenericInterfaceTypeName = "System.Collections.Immutable.IImmutableList`1";

        private const string ImmutableStackTypeName = "System.Collections.Immutable.ImmutableStack";
        public const string ImmutableStackGenericTypeName = "System.Collections.Immutable.ImmutableStack`1";
        public const string ImmutableStackGenericInterfaceTypeName = "System.Collections.Immutable.IImmutableStack`1";

        private const string ImmutableQueueTypeName = "System.Collections.Immutable.ImmutableQueue";
        public const string ImmutableQueueGenericTypeName = "System.Collections.Immutable.ImmutableQueue`1";
        public const string ImmutableQueueGenericInterfaceTypeName = "System.Collections.Immutable.IImmutableQueue`1";

        public const string ImmutableSortedSetTypeName = "System.Collections.Immutable.ImmutableSortedSet";
        public const string ImmutableSortedSetGenericTypeName = "System.Collections.Immutable.ImmutableSortedSet`1";

        private const string ImmutableHashSetTypeName = "System.Collections.Immutable.ImmutableHashSet";
        public const string ImmutableHashSetGenericTypeName = "System.Collections.Immutable.ImmutableHashSet`1";
        public const string ImmutableSetGenericInterfaceTypeName = "System.Collections.Immutable.IImmutableSet`1";

        public static string GetDelegateKey(
            Type immutableCollectionType,
            Type elementType,
            out Type underlyingType,
            out string constructingTypeName)
        {
            // Use the generic type definition of the immutable collection to determine an appropriate constructing type,
            // i.e. a type that we can invoke the `CreateRange<elementType>` method on, which returns an assignable immutable collection.
            underlyingType = immutableCollectionType.GetGenericTypeDefinition();

            switch (underlyingType.FullName)
            {
                case ImmutableArrayGenericTypeName:
                    constructingTypeName = ImmutableArrayTypeName;
                    break;
                case ImmutableListGenericTypeName:
                case ImmutableListGenericInterfaceTypeName:
                    constructingTypeName = ImmutableListTypeName;
                    break;
                case ImmutableStackGenericTypeName:
                case ImmutableStackGenericInterfaceTypeName:
                    constructingTypeName = ImmutableStackTypeName;
                    break;
                case ImmutableQueueGenericTypeName:
                case ImmutableQueueGenericInterfaceTypeName:
                    constructingTypeName = ImmutableQueueTypeName;
                    break;
                case ImmutableSortedSetGenericTypeName:
                    constructingTypeName = ImmutableSortedSetTypeName;
                    break;
                case ImmutableHashSetGenericTypeName:
                case ImmutableSetGenericInterfaceTypeName:
                    constructingTypeName = ImmutableHashSetTypeName;
                    break;
                case DefaultImmutableDictionaryConverter.ImmutableDictionaryGenericTypeName:
                case DefaultImmutableDictionaryConverter.ImmutableDictionaryGenericInterfaceTypeName:
                    constructingTypeName = DefaultImmutableDictionaryConverter.ImmutableDictionaryTypeName;
                    break;
                case DefaultImmutableDictionaryConverter.ImmutableSortedDictionaryGenericTypeName:
                    constructingTypeName = DefaultImmutableDictionaryConverter.ImmutableSortedDictionaryTypeName;
                    break;
                default:
                    ThrowHelper.ThrowNotSupportedException_SerializationNotSupportedCollection(immutableCollectionType, null, null);
                    constructingTypeName = null;
                    return null;
            }

            return $"{constructingTypeName}:{elementType.FullName}";
        }

        public static void RegisterImmutableCollection(Type immutableCollectionType, Type elementType, JsonSerializerOptions options)
        {
            // Get a unique identifier for a delegate which will point to the appropiate CreateRange method.
            string delegateKey = GetDelegateKey(immutableCollectionType, elementType, out Type underlyingType, out string constructingTypeName);

            // Exit if we have registered this immutable collection type.
            if (options.CreateRangeDelegatesContainsKey(delegateKey))
            {
                return;
            }

            // Get the constructing type.
            Type constructingType = underlyingType.Assembly.GetType(constructingTypeName);

            // Create a delegate which will point to the CreateRange method.
            ImmutableCollectionCreator createRangeDelegate;
            createRangeDelegate = options.MemberAccessorStrategy.ImmutableCollectionCreateRange(constructingType, immutableCollectionType, elementType);

            // Cache the delegate
            options.TryAddCreateRangeDelegate(delegateKey, createRangeDelegate);
        }

        public override bool OwnsImplementedCollectionType(Type implementedCollectionType, Type collectionElementType)
        {
            return implementedCollectionType.FullName.StartsWith(JsonClassInfo.ImmutableNamespaceName);
        }

        public override Type ResolveRunTimeType(JsonPropertyInfo jsonPropertyInfo)
        {
            Type implementedCollectionPropertyType = jsonPropertyInfo.ImplementedCollectionPropertyType;
            Type collectionElementType = jsonPropertyInfo.CollectionElementType;
            if (implementedCollectionPropertyType.IsInterface)
            {
                Type runtimeType = null;
                switch (implementedCollectionPropertyType.GetGenericTypeDefinition().FullName)
                {
                    case ImmutableListGenericInterfaceTypeName:
                        runtimeType = ResolveConcreteImmutableType(implementedCollectionPropertyType, collectionElementType, ImmutableListGenericTypeName);
                        break;
                    case ImmutableQueueGenericInterfaceTypeName:
                        runtimeType = ResolveConcreteImmutableType(implementedCollectionPropertyType, collectionElementType, ImmutableQueueGenericTypeName);
                        break;
                    case ImmutableSetGenericInterfaceTypeName:
                        runtimeType = ResolveConcreteImmutableType(implementedCollectionPropertyType, collectionElementType, ImmutableHashSetGenericTypeName);
                        break;
                    case ImmutableStackGenericInterfaceTypeName:
                        runtimeType = ResolveConcreteImmutableType(implementedCollectionPropertyType, collectionElementType, ImmutableStackGenericInterfaceTypeName);
                        break;
                }
                if (runtimeType == null)
                {
                    ThrowHelper.ThrowInvalidOperationException_DeserializePolymorphicInterface(implementedCollectionPropertyType);
                }
                return runtimeType;
            }

            return jsonPropertyInfo.DeclaredPropertyType;
        }

        private static Type ResolveConcreteImmutableType(Type implementedCollectionPropertyType, Type collectionElementType, string typeName)
        {
            return implementedCollectionPropertyType.Assembly.GetType(typeName)?.MakeGenericType(collectionElementType);
        }

        public override object EndEnumerable(ref ReadStack state, JsonSerializerOptions options)
        {
            Debug.Assert(state.Current.EnumerableConverterState?.TemporaryList != null);

            Type collectionType = state.Current.JsonPropertyInfo.RuntimePropertyType;
            Type elementType = state.Current.JsonPropertyInfo.CollectionElementType;

            string delegateKey = GetDelegateKey(collectionType, elementType, out _, out _);

            return CreateImmutableCollectionInstance(ref state, collectionType, delegateKey, state.Current.EnumerableConverterState.TemporaryList, options);
        }

        // Creates an IEnumerable<TRuntimePropertyType> and populates it with the items in the
        // sourceList argument then uses the delegateKey argument to identify the appropriate cached
        // CreateRange<TRuntimePropertyType> method to create and return the desired immutable collection type.
        public static IEnumerable CreateImmutableCollectionInstance(ref ReadStack state, Type collectionType, string delegateKey, IList sourceList, JsonSerializerOptions options)
        {
            IEnumerable collection = null;

            if (!options.TryGetCreateRangeDelegate(delegateKey, out ImmutableCollectionCreator creator) ||
                !creator.CreateImmutableEnumerable(sourceList, out collection))
            {
                ThrowHelper.ThrowJsonException_DeserializeUnableToConvertValue(collectionType, state.JsonPath);
            }

<<<<<<< HEAD
            return collection;
=======
            JsonPropertyInfo propertyInfo = options.GetJsonPropertyInfoFromClassInfo(elementType, options);
            return propertyInfo.CreateImmutableCollectionInstance(ref state, immutableCollectionType, delegateKey, sourceList, options);
>>>>>>> bbf98064
        }

        public static bool IsImmutableEnumerable(Type type)
        {
            if (!type.IsGenericType)
            {
                return false;
            }

            switch (type.GetGenericTypeDefinition().FullName)
            {
                case ImmutableArrayTypeName:
                case ImmutableArrayGenericTypeName:

                case ImmutableListTypeName:
                case ImmutableListGenericTypeName:
                case ImmutableListGenericInterfaceTypeName:

                case ImmutableStackTypeName:
                case ImmutableStackGenericTypeName:
                case ImmutableStackGenericInterfaceTypeName:

                case ImmutableQueueTypeName:
                case ImmutableQueueGenericTypeName:
                case ImmutableQueueGenericInterfaceTypeName:

                case ImmutableSortedSetTypeName:
                case ImmutableSortedSetGenericTypeName:

                case ImmutableHashSetTypeName:
                case ImmutableHashSetGenericTypeName:
                case ImmutableSetGenericInterfaceTypeName:
                    return true;
                default:
                    return false;
            }
        }
    }
}<|MERGE_RESOLUTION|>--- conflicted
+++ resolved
@@ -168,15 +168,10 @@
             if (!options.TryGetCreateRangeDelegate(delegateKey, out ImmutableCollectionCreator creator) ||
                 !creator.CreateImmutableEnumerable(sourceList, out collection))
             {
-                ThrowHelper.ThrowJsonException_DeserializeUnableToConvertValue(collectionType, state.JsonPath);
-            }
-
-<<<<<<< HEAD
+                ThrowHelper.ThrowJsonException_DeserializeUnableToConvertValue(collectionType, state.JsonPath());
+            }
+
             return collection;
-=======
-            JsonPropertyInfo propertyInfo = options.GetJsonPropertyInfoFromClassInfo(elementType, options);
-            return propertyInfo.CreateImmutableCollectionInstance(ref state, immutableCollectionType, delegateKey, sourceList, options);
->>>>>>> bbf98064
         }
 
         public static bool IsImmutableEnumerable(Type type)
