﻿// Licensed to the .NET Foundation under one or more agreements.
// The .NET Foundation licenses this file to you under the MIT license.
// See the LICENSE file in the project root for more information.

using System.Diagnostics;
using System.Runtime.CompilerServices;

namespace System.Text.Json
{
    public static partial class JsonSerializer
    {
        // AggressiveInlining used although a large method it is only called from one location and is on a hot path.
        [MethodImpl(MethodImplOptions.AggressiveInlining)]
        private static bool WriteObject(
            JsonSerializerOptions options,
            Utf8JsonWriter writer,
            ref WriteStack state)
        {
            // Write the start.
            if (!state.Current.StartObjectWritten)
            {
                // If true, we are writing a root object or a value that doesn't belong
                // to an object e.g. a dictionary value.
                if (state.Current.CurrentValue == null)
                {
                    state.Current.WriteObjectOrArrayStart(ClassType.Object, writer, options, writeNull: true);
                    return WriteEndObject(ref state);
                }

                state.Current.WriteObjectOrArrayStart(ClassType.Object, writer, options);
                state.Current.PropertyEnumeratorActive = true;
                state.Current.MoveToNextProperty = true;
            }

            if (state.Current.MoveToNextProperty)
            {
                state.Current.NextProperty();
            }

            // Determine if we are done enumerating properties.
            if (state.Current.PropertyEnumeratorActive)
            {
                // If ClassType.Unknown at this point, we are typeof(object) which should not have any properties.
                Debug.Assert(state.Current.JsonClassInfo.ClassType != ClassType.Unknown);

                JsonPropertyInfo jsonPropertyInfo = state.Current.JsonClassInfo.PropertyCacheArray[state.Current.PropertyEnumeratorIndex - 1];
                HandleObject(jsonPropertyInfo, options, writer, ref state);

                return false;
            }

            writer.WriteEndObject();
            return WriteEndObject(ref state);
        }

        private static bool WriteEndObject(ref WriteStack state)
        {
            if (state.Current.PopStackOnEndObject)
            {
                state.Pop();
            }
            else
            {
                state.Current.EndObject();
            }

            return true;
        }

        // AggressiveInlining used although a large method it is only called from one location and is on a hot path.
        [MethodImpl(MethodImplOptions.AggressiveInlining)]
        private static void HandleObject(
            JsonPropertyInfo jsonPropertyInfo,
            JsonSerializerOptions options,
            Utf8JsonWriter writer,
            ref WriteStack state)
        {
            Debug.Assert(
                state.Current.JsonClassInfo.ClassType == ClassType.Object ||
                state.Current.JsonClassInfo.ClassType == ClassType.Unknown);

            if (!jsonPropertyInfo.ShouldSerialize)
            {
                state.Current.MoveToNextProperty = true;
                return;
            }

            bool obtainedValue = false;
            object currentValue = null;

            // Check for polymorphism.
            if (jsonPropertyInfo.ClassType == ClassType.Unknown)
            {
                currentValue = jsonPropertyInfo.GetValueAsObject(state.Current.CurrentValue);
                obtainedValue = true;
                GetRuntimePropertyInfo(currentValue, state.Current.JsonClassInfo, ref jsonPropertyInfo, options);
            }

            state.Current.JsonPropertyInfo = jsonPropertyInfo;

            if (jsonPropertyInfo.ClassType == ClassType.Value)
            {
                jsonPropertyInfo.Write(ref state, writer);
                state.Current.MoveToNextProperty = true;
                return;
            }

            // A property that returns an enumerator keeps the same stack frame.
            if (jsonPropertyInfo.ClassType == ClassType.Enumerable)
            {
<<<<<<< HEAD
                bool endOfEnumerable = HandleEnumerable(jsonPropertyInfo.CollectionElementClassInfo, options, writer, ref state);
=======
                bool endOfEnumerable = HandleEnumerable(jsonPropertyInfo.ElementClassInfo, options, writer, ref state);
                if (endOfEnumerable)
                {
                    state.Current.MoveToNextProperty = true;
                }

                return;
            }

            // A property that returns a type that is deserialized by passing an
            // IList to its constructor keeps the same stack frame.
            if (jsonPropertyInfo.ClassType == ClassType.ICollectionConstructible)
            {
                state.Current.IsICollectionConstructibleProperty = true;

                bool endOfEnumerable = HandleEnumerable(jsonPropertyInfo.ElementClassInfo, options, writer, ref state);
>>>>>>> 586901bd
                if (endOfEnumerable)
                {
                    state.Current.MoveToNextProperty = true;
                }

                return endOfEnumerable;
            }

            // A property that returns a dictionary keeps the same stack frame.
            if (jsonPropertyInfo.ClassType == ClassType.Dictionary)
            {
<<<<<<< HEAD
                bool endOfEnumerable = HandleDictionary(jsonPropertyInfo.CollectionElementClassInfo, options, writer, ref state);
=======
                bool endOfEnumerable = HandleDictionary(jsonPropertyInfo.ElementClassInfo, options, writer, ref state);
                if (endOfEnumerable)
                {
                    state.Current.MoveToNextProperty = true;
                }

                return;
            }

            // A property that returns a type that is deserialized by passing an
            // IDictionary to its constructor keeps the same stack frame.
            if (jsonPropertyInfo.ClassType == ClassType.IDictionaryConstructible)
            {
                state.Current.IsIDictionaryConstructibleProperty = true;

                bool endOfEnumerable = HandleDictionary(jsonPropertyInfo.ElementClassInfo, options, writer, ref state);
>>>>>>> 586901bd
                if (endOfEnumerable)
                {
                    state.Current.MoveToNextProperty = true;
                }

                return;
            }

            // A property that returns an object.
            if (!obtainedValue)
            {
                currentValue = jsonPropertyInfo.GetValueAsObject(state.Current.CurrentValue);
            }

            if (currentValue != null)
            {
                // A new stack frame is required.
                JsonPropertyInfo previousPropertyInfo = state.Current.JsonPropertyInfo;
                state.Current.MoveToNextProperty = true;

                JsonClassInfo nextClassInfo = jsonPropertyInfo.RuntimeClassInfo;
                state.Push(nextClassInfo, currentValue);

                // Set the PropertyInfo so we can obtain the property name in order to write it.
                state.Current.JsonPropertyInfo = previousPropertyInfo;
            }
            else
            {
                if (!jsonPropertyInfo.IgnoreNullValues)
                {
                    writer.WriteNull(jsonPropertyInfo.EscapedName.Value);
                }

                state.Current.MoveToNextProperty = true;
            }
        }
    }
}<|MERGE_RESOLUTION|>--- conflicted
+++ resolved
@@ -108,10 +108,7 @@
             // A property that returns an enumerator keeps the same stack frame.
             if (jsonPropertyInfo.ClassType == ClassType.Enumerable)
             {
-<<<<<<< HEAD
                 bool endOfEnumerable = HandleEnumerable(jsonPropertyInfo.CollectionElementClassInfo, options, writer, ref state);
-=======
-                bool endOfEnumerable = HandleEnumerable(jsonPropertyInfo.ElementClassInfo, options, writer, ref state);
                 if (endOfEnumerable)
                 {
                     state.Current.MoveToNextProperty = true;
@@ -120,45 +117,10 @@
                 return;
             }
 
-            // A property that returns a type that is deserialized by passing an
-            // IList to its constructor keeps the same stack frame.
-            if (jsonPropertyInfo.ClassType == ClassType.ICollectionConstructible)
-            {
-                state.Current.IsICollectionConstructibleProperty = true;
-
-                bool endOfEnumerable = HandleEnumerable(jsonPropertyInfo.ElementClassInfo, options, writer, ref state);
->>>>>>> 586901bd
-                if (endOfEnumerable)
-                {
-                    state.Current.MoveToNextProperty = true;
-                }
-
-                return endOfEnumerable;
-            }
-
             // A property that returns a dictionary keeps the same stack frame.
             if (jsonPropertyInfo.ClassType == ClassType.Dictionary)
             {
-<<<<<<< HEAD
                 bool endOfEnumerable = HandleDictionary(jsonPropertyInfo.CollectionElementClassInfo, options, writer, ref state);
-=======
-                bool endOfEnumerable = HandleDictionary(jsonPropertyInfo.ElementClassInfo, options, writer, ref state);
-                if (endOfEnumerable)
-                {
-                    state.Current.MoveToNextProperty = true;
-                }
-
-                return;
-            }
-
-            // A property that returns a type that is deserialized by passing an
-            // IDictionary to its constructor keeps the same stack frame.
-            if (jsonPropertyInfo.ClassType == ClassType.IDictionaryConstructible)
-            {
-                state.Current.IsIDictionaryConstructibleProperty = true;
-
-                bool endOfEnumerable = HandleDictionary(jsonPropertyInfo.ElementClassInfo, options, writer, ref state);
->>>>>>> 586901bd
                 if (endOfEnumerable)
                 {
                     state.Current.MoveToNextProperty = true;
