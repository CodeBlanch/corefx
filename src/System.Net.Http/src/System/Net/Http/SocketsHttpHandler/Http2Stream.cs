--- conflicted
+++ resolved
@@ -17,20 +17,6 @@
     {
         private sealed class Http2Stream : IValueTaskSource, IDisposable
         {
-<<<<<<< HEAD
-            private enum StreamState : byte
-            {
-                ExpectingStatus,
-                ExpectingIgnoredHeaders,
-                ExpectingHeaders,
-                ExpectingData,
-                ExpectingTrailingHeaders,
-                Complete,
-                Aborted
-            }
-
-=======
->>>>>>> 8e5cacf4
             private const int InitialStreamBufferSize =
 #if DEBUG
                 10;
@@ -77,11 +63,8 @@
             private TaskCompletionSource<bool> _shouldSendRequestBodyWaiter;
             private bool _shouldSendRequestBody;
 
-<<<<<<< HEAD
-=======
             private int _headerBudgetRemaining;
 
->>>>>>> 8e5cacf4
             private const int StreamWindowSize = DefaultInitialWindowSize;
 
             // See comment on ConnectionWindowThreshold.
@@ -123,24 +106,6 @@
                     {
                         using (Http2WriteStream writeStream = new Http2WriteStream(this))
                         {
-<<<<<<< HEAD
-                            await _request.Content.CopyToAsync(writeStream, null, cancellationToken).ConfigureAwait(false);
-                        }
-
-                        // Don't wait for completion, which could happen asynchronously.
-                        _ = _connection.SendEndStreamAsync(_streamId);
-                    }
-                    catch (Exception e)
-                    {
-                         // We did not finish sending body so notify server.
-                         _ = _connection.SendRstStreamAsync(_streamId, Http2ProtocolErrorCode.Cancel);
-
-                        // if we decided abandon sending request and we get ObjectDisposed as result of it, just eat exception.
-                        if (_shouldSendRequestBody || (!(e is ObjectDisposedException) && !(e.InnerException is ObjectDisposedException)))
-                        {
-                            throw;
-                        }
-=======
                             // TODO: until #9071 is fixed, cancellation on content.CopyToAsync does not apply for most content types,
                             // because most content types aren't passed the token given to this internal overload of CopyToAsync.
                             // To work around it, we register to set _abortException as needed; this won't preempt reads issued to
@@ -181,7 +146,6 @@
                         }
 
                         throw;
->>>>>>> 8e5cacf4
                     }
                 }
             }
@@ -194,15 +158,6 @@
                 // Start timer and try to read response headers.
                 TaskCompletionSource<bool> allowExpect100ToContinue = new TaskCompletionSource<bool>();
                 bool sendRequestContent;
-<<<<<<< HEAD
-
-                _shouldSendRequestBodyWaiter = allowExpect100ToContinue;
-                Task response = ReadResponseHeadersAsync();
-
-                using (var expect100Timer = new Timer(
-                            s => ((TaskCompletionSource<bool>)s).TrySetResult(true),
-                            allowExpect100ToContinue, _connection._pool.Settings._expect100ContinueTimeout, Timeout.InfiniteTimeSpan))
-=======
 
                 _shouldSendRequestBodyWaiter = allowExpect100ToContinue;
                 Task response = ReadResponseHeadersAsync(cancellationToken);
@@ -210,7 +165,6 @@
                 using (var expect100Timer = new Timer(
                     s => ((TaskCompletionSource<bool>)s).TrySetResult(true),
                     allowExpect100ToContinue, _connection._pool.Settings._expect100ContinueTimeout, Timeout.InfiniteTimeSpan))
->>>>>>> 8e5cacf4
                 {
                     // By now, either we got response from server or timer expired.
                     sendRequestContent = await allowExpect100ToContinue.Task.ConfigureAwait(false);
@@ -220,16 +174,6 @@
                 if (sendRequestContent)
                 {
                     await SendRequestBodyAsync(cancellationToken).ConfigureAwait(false);
-<<<<<<< HEAD
-                }
-                else
-                {
-                    // We received negative response from server so we will not send body and we will reset stream.
-                    _shouldSendRequestBody = false;
-                    _shouldSendRequestBodyWaiter = null;
-                    _ = _connection.SendRstStreamAsync(_streamId, Http2ProtocolErrorCode.Cancel);
-                }
-=======
                 }
                 else
                 {
@@ -238,7 +182,6 @@
                     _shouldSendRequestBodyWaiter = null;
                     IgnoreExceptions(_connection.SendRstStreamAsync(_streamId, Http2ProtocolErrorCode.Cancel));
                 }
->>>>>>> 8e5cacf4
 
                 // Finish reading response.
                 await response.ConfigureAwait(false);
@@ -269,6 +212,12 @@
 
                 lock (SyncObject)
                 {
+                    if (_state == StreamState.Aborted)
+                    {
+                        // We could have aborted while processing the header block.
+                        return;
+                    }
+
                     if (name[0] == (byte)':')
                     {
                         if (_state != StreamState.ExpectingHeaders && _state != StreamState.ExpectingStatus)
@@ -326,18 +275,13 @@
                         }
                         else
                         {
-<<<<<<< HEAD
-                            if (NetEventSource.IsEnabled) _connection.Trace("Invalid response pseudo-header '{System.Text.Encoding.ASCII.GetString(name)}'.");
-=======
                             if (NetEventSource.IsEnabled) _connection.Trace($"Invalid response pseudo-header '{Encoding.ASCII.GetString(name)}'.");
->>>>>>> 8e5cacf4
                             throw new Http2ProtocolException(SR.net_http_invalid_response);
                         }
                     }
                     else
                     {
                         if (_state == StreamState.ExpectingIgnoredHeaders)
-<<<<<<< HEAD
                         {
                             // for 1xx response we ignore all headers.
                             return;
@@ -345,17 +289,7 @@
 
                         if (_state != StreamState.ExpectingHeaders && _state != StreamState.ExpectingTrailingHeaders)
                         {
-                            if (NetEventSource.IsEnabled) _connection.Trace($"Received header before status.");
-=======
-                        {
-                            // for 1xx response we ignore all headers.
-                            return;
-                        }
-
-                        if (_state != StreamState.ExpectingHeaders && _state != StreamState.ExpectingTrailingHeaders)
-                        {
                             if (NetEventSource.IsEnabled) _connection.Trace("Received header before status.");
->>>>>>> 8e5cacf4
                             throw new Http2ProtocolException(SR.net_http_invalid_response);
                         }
 
@@ -389,6 +323,11 @@
             {
                 lock (SyncObject)
                 {
+                    if (_state == StreamState.Aborted)
+                    {
+                        return;
+                    }
+
                     if (_state != StreamState.ExpectingStatus && _state != StreamState.ExpectingData)
                     {
                         throw new Http2ProtocolException(SR.Format(SR.net_http_http2_protocol_state, "headers", _state));
@@ -406,6 +345,11 @@
                 bool signalWaiter;
                 lock (SyncObject)
                 {
+                    if (_state == StreamState.Aborted)
+                    {
+                        return;
+                    }
+
                     if (_state != StreamState.ExpectingHeaders && _state != StreamState.ExpectingTrailingHeaders && _state != StreamState.ExpectingIgnoredHeaders)
                     {
                         throw new Http2ProtocolException(SR.Format(SR.net_http_http2_protocol_state, "headers", _state));
@@ -458,6 +402,11 @@
                 lock (SyncObject)
                 {
                     if (_disposed)
+                    {
+                        return;
+                    }
+
+                    if (_state == StreamState.Aborted)
                     {
                         return;
                     }
@@ -688,7 +637,6 @@
                 if (bytesRead != 0)
                 {
                     ExtendWindow(bytesRead);
-                    _connection.ExtendWindow(bytesRead);
                 }
 
                 return bytesRead;
@@ -848,17 +796,10 @@
                     Http2Stream http2Stream = _http2Stream ?? throw new ObjectDisposedException(nameof(Http2ReadStream));
                     if (http2Stream._abortException != null)
                     {
-<<<<<<< HEAD
-                        ExceptionDispatchInfo.Throw(new IOException(SR.net_http_client_execution_error, http2Stream._abortException));
-                    }
-
-                    return http2Stream.ReadData(destination);
-=======
                         throw new IOException(SR.net_http_client_execution_error, http2Stream._abortException);
                     }
 
                     return http2Stream.ReadData(destination, CancellationToken.None);
->>>>>>> 8e5cacf4
                 }
 
                 public override ValueTask<int> ReadAsync(Memory<byte> destination, CancellationToken cancellationToken)
@@ -874,14 +815,11 @@
                         return new ValueTask<int>(Task.FromException<int>(new IOException(SR.net_http_client_execution_error, http2Stream._abortException)));
                     }
 
-<<<<<<< HEAD
-=======
                     if (cancellationToken.IsCancellationRequested)
                     {
                         return new ValueTask<int>(Task.FromCanceled<int>(cancellationToken));
                     }
 
->>>>>>> 8e5cacf4
                     return http2Stream.ReadDataAsync(destination, cancellationToken);
                 }
 
@@ -927,15 +865,12 @@
                         return new ValueTask(Task.FromException(new ObjectDisposedException(nameof(Http2WriteStream))));
                     }
 
-<<<<<<< HEAD
-=======
                     // TODO: until #9071 is fixed
                     if (http2Stream._abortException is OperationCanceledException)
                     {
                         ExceptionDispatchInfo.Throw(http2Stream._abortException);
                     }
 
->>>>>>> 8e5cacf4
                     return new ValueTask(http2Stream.SendDataAsync(buffer, cancellationToken));
                 }
             }
